--- conflicted
+++ resolved
@@ -1,4 +1,3 @@
-<<<<<<< HEAD
 """A set of tasks for SVD filtering the m-modes or telescope-SVD modes.
 
 These tasks perform a separate SVD for each m, representing the visibilities
@@ -21,9 +20,6 @@
 """
 
 
-=======
-"""A set of tasks for SVD filtering the m-modes."""
->>>>>>> ba7648db
 # === Start Python 2/3 compatibility
 from __future__ import absolute_import, division, print_function, unicode_literals
 from future.builtins import *  # noqa  pylint: disable=W0401, W0614
